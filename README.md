--- conflicted
+++ resolved
@@ -97,13 +97,9 @@
 
 **Note**: Unlike C++ or Python, indexing in Julia starts from "1" and not "0"!
 
-<<<<<<< HEAD
-The next step we want to take is to execute our circuit. Instead of submitting a job to a remote quantum service, we will use Snowflurry's built-in simulator. We do not need to transpile our circuit since our simulator can handle all gates, but for larger circuit you should consider transpilation to reduce the amount of work the simulator has to perform.
-=======
 Once we've built our circuit, we can consider what, if any, transpilations we should apply. Transpilation is the process of rewriting the sequence of operations in a circuit to a new sequence. Typically, the new sequence will yield the same quantum state as the old sequence but could optimize the choice of gates used for performance or portability to different hardware. Since the circuit is relatively small and Snowflurry's simulator can handle all gates, we won't run any transpilation.
 
 Next, we'll simulate our circuit to see if we've built what we expect.
->>>>>>> 9a350a43
 
 ```julia
 ψ = simulate(c)
@@ -143,8 +139,6 @@
 c = QuantumCircuit(qubit_count=2)
 push!(c, hadamard(1))
 push!(c, control_x(1, 2))
-push!(c, readout(1, 1))
-push!(c, readout(2, 2))
 ψ = simulate(c)
 plot_histogram(c, 100)
 ```

--- conflicted
+++ resolved
@@ -145,9 +145,6 @@
     @test get_status_type(status) in ["queued","running","failed","succeeded"]
 end
 
-<<<<<<< HEAD
-@testset "Construct AnyonYukonQPU" begin
-=======
 @testset "unexpected job status" begin
     test_get = stub_response_sequence([
         # Simulate a response containing an invalid job status.
@@ -177,8 +174,7 @@
     @test status.message != ""
 end
 
-@testset "Construct AnyonQPU" begin
->>>>>>> 6f975c5a
+@testset "Construct AnyonYukonQPU" begin
     host = "host"
     user = "user"
     token = "token"
@@ -198,17 +194,10 @@
     requestor = MockRequestor(request_checker,post_checker)
     test_client = Client(host=host,user=user,access_token=access_token,requestor=requestor)
     num_repetitions=100
-<<<<<<< HEAD
     qpu=AnyonYukonQPU(test_client, status_request_throttle=no_throttle)
     println(qpu) #coverage for Base.show(::IO,::AnyonYukonQPU)
     @test get_client(qpu)==test_client
     
-=======
-    qpu = AnyonQPU(test_client, status_request_throttle=no_throttle)
-    println(qpu) #coverage for Base.show(::IO,::AnyonQPU)
-    @test get_client(qpu) == test_client
-
->>>>>>> 6f975c5a
     #test basic submission, no transpilation
     circuit = QuantumCircuit(qubit_count = 3, gates=[sigma_x(3), control_z(2,1)])
     histogram = run_job(qpu, circuit, num_repetitions)
@@ -257,33 +246,7 @@
     @test_throws ErrorException histogram=run_job(qpu, circuit, num_repetitions)
 end
 
-<<<<<<< HEAD
 @testset "transpile_and_run_job on AnyonYukonQPU" begin
-=======
-@testset "HTTPRequestor" begin
-    test_post = stub_response_sequence([
-        stubCircuitSubmittedResponse()
-    ])
-    test_get = stub_response_sequence([
-        stubStatusResponse("succeeded"),
-        stubResult(),
-    ])
-
-    # Use dependency injection to keep from hitting the network stack.
-    requestor = HTTPRequestor(test_get, test_post)
-    test_client = Client(host=host, user=user, access_token=access_token, requestor=requestor)
-    qpu = AnyonQPU(test_client, status_request_throttle=no_throttle)
-
-    circuit = QuantumCircuit(qubit_count = 3,gates=[sigma_x(3),control_z(2,1)])
-    num_repetitions = 100
-    histogram = run_job(qpu, circuit, num_repetitions)
-    expected = Dict{String, Int}("001" => 100)
-
-    @test histogram == expected
-end
-
-@testset "transpile_and_run_job on AnyonQPU" begin
->>>>>>> 6f975c5a
 
     requestor=MockRequestor(request_checker,post_checker)
     test_client=Client(host=host,user=user,access_token=access_token,requestor=requestor)

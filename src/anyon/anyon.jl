--- conflicted
+++ resolved
@@ -113,7 +113,6 @@
     ControlZ,
 ]
 
-
 """
     get_qubits_distance(target_1::Int, target_2::Int, ::AbstractConnectivity) 
 
@@ -131,12 +130,6 @@
 julia> get_qubits_distance(2, 5, connectivity)
 3
 
-<<<<<<< HEAD
-    if get_gate_symbol(gate) isa ControlZ
-        @assert get_metadata(qpu)["connectivity_type"]==line_connectivity_label (
-            "Not implemented for connectivity type: $(get_metadata(qpu)["connectivity_type"])"
-        )
-=======
 julia> connectivity = LatticeConnectivity(6,4)
 LatticeConnectivity{6,4}
               1 ──  2 
@@ -167,9 +160,8 @@
 end
 
 function is_native_gate(qpu::UnionAnyonQPU,gate::Gate)::Bool
-    if is_gate_type(gate, ControlZ)
+    if gate isa Gate{ControlZ}
         # on ControlZ gates are native only if targets are adjacent
->>>>>>> 3895a055
             
         targets=get_connected_qubits(gate)
 

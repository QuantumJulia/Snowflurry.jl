--- conflicted
+++ resolved
@@ -115,28 +115,19 @@
 end
 
 # compress (combine) several single-target gates with a common target to a Universal gate
-<<<<<<< HEAD
-function compress_to_universal(gates::Vector{Gate}, target::Int)::Gate{Universal}
-    
-    combined_op=eye()
-=======
 # does not assert gates having common target
-function unsafe_compress_to_universal(gates::Vector{<:AbstractGate})::Universal
+function unsafe_compress_to_universal(gates::Vector{Gate})::Gate{Universal}
     
     combined_op=eye()
     targets=get_connected_qubits(gates[1])
 
     common_target=targets[1]
->>>>>>> fed5f39b
 
     for gate in gates
         @assert get_num_connected_qubits(gate)==1 ("Received gate with multiple targets: $(gate)")
         targets=get_connected_qubits(gate)
-<<<<<<< HEAD
         @assert length(targets)==1 ("Received gate with multiple targets: $gate")
         @assert targets[1]==target ("Gates in array do not share common target")
-=======
->>>>>>> fed5f39b
 
         combined_op=get_operator(gate)*combined_op
     end
@@ -1423,15 +1414,8 @@
 end
 
 # compress (combine) several Rz-type gates with a common target to a PhaseShift gate
-<<<<<<< HEAD
-function compress_to_rz(gates::Vector{<: AbstractGateSymbol}, target::Int)::Gate{PhaseShift}
-    
-    combined_op=eye()
-
-    for gate in gates
-=======
 # Warning: does not assert gates having common target
-function unsafe_compress_to_rz(gates::Vector{<:AbstractGate})::PhaseShift
+function unsafe_compress_to_rz(gates::Vector{<:AbstractGateSymbol})::Gate{PhaseShift}
     
     combined_op=eye()
     targets=get_connected_qubits(gates[1])
@@ -1441,7 +1425,6 @@
     for gate in gates
         targets=get_connected_qubits(gate)
 
->>>>>>> fed5f39b
         combined_op=get_operator(gate)*combined_op
     end
     

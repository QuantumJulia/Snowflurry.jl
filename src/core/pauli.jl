using AbstractAlgebra: GFElem, Generic.MatSpaceElem, GF, zero_matrix, nrows,
    identity_matrix, lift

const GFInt = GFElem{Int}
const GFMatrix = MatSpaceElem{GFInt}

"""
    PauliGroupElement

A Pauli group element which is represented using the approach of
[Dehaene and De Moor (2003)](https://doi.org/10.1103/PhysRevA.68.042318).

The [`get_pauli`](@ref) functions should be used to generate `PauliGroupElement` objects.
"""
struct PauliGroupElement
    u::GFMatrix
    delta::GFInt
    epsilon::GFInt
end

"""
    get_pauli(circuit::QuantumCircuit; imaginary_exponent::Integer=0,
        negative_exponent::Integer=0)::PauliGroupElement

Returns a `PauliGroupElement` given a `circuit` containing Pauli gates.

A Pauli group element corresponds to ``i^\\delta (-1)^\\epsilon \\sigma_a``, where
``\\delta`` and ``\\epsilon`` are set by specifying `imaginary_exponent` and
`negative_exponent`, respectively. The exponents must be 0 or 1. Their default value is 0.
As for ``\\sigma_a``, it is a tensor product of Pauli operators. The Pauli operators are
specified in the `circuit`.

# Examples
```jldoctest
julia> circuit = QuantumCircuit(qubit_count=2);

julia> push!(circuit, sigma_x(1), sigma_y(2))
Quantum Circuit Object:
   qubit_count: 2 
q[1]:──X───────
               
q[2]:───────Y──
               



julia> get_pauli(circuit, imaginary_exponent=1, negative_exponent=1)
Pauli Group Element:
-1.0im*X(1)*Y(2)



```

If multiple Pauli gates are applied to the same qubit in the `circuit`, the gates are
multiplied with the first gate in the `circuit` being the rightmost gate in the
multiplication.

```jldoctest
julia> circuit = QuantumCircuit(qubit_count=1);

julia> push!(circuit, sigma_x(1), sigma_z(1))
Quantum Circuit Object:
   qubit_count: 1 
q[1]:──X────Z──
               



julia> get_pauli(circuit)
Pauli Group Element:
1.0im*Y(1)



```
"""
function get_pauli(circuit::QuantumCircuit; imaginary_exponent::Integer=0,
    negative_exponent::Integer=0)::PauliGroupElement

    assert_exponents_are_in_the_field(imaginary_exponent, negative_exponent)
    num_qubits = get_num_qubits(circuit)
    pauli = unsafe_get_pauli(Identity(1), 1, num_qubits, GF(2)(imaginary_exponent),
        GF(2)(negative_exponent))
    
    for gate in get_circuit_gates(circuit)
<<<<<<< HEAD
         connected_qubits = get_connected_qubits(gate)
        @assert length(connected_qubits) == 1
        new_pauli = unsafe_get_pauli(get_gate_symbol(gate), connected_qubits[1], num_qubits, GF(2)(0), GF(2)(0))
=======

        if !(gate isa Union{Identity,SigmaX,SigmaY,SigmaZ})
            throw(NotImplementedError(:get_pauli, gate))
        end
        
        new_pauli = unsafe_get_pauli(gate, num_qubits, GF(2)(0), GF(2)(0))
>>>>>>> fed5f39b
        pauli = new_pauli*pauli
    end
    return pauli
end

function assert_exponents_are_in_the_field(imaginary_exponent::Integer,
    negative_exponent::Integer)

    if imaginary_exponent > 1 || imaginary_exponent < 0
        throw(ErrorException("the imaginary exponent must be 0 or 1"))
    end
    if negative_exponent > 1 || negative_exponent < 0
        throw(ErrorException("the negative exponent must be 0 or 1"))
    end
end

"""
    get_pauli(gate::AbstractGateSymbol, num_qubits::Integer; imaginary_exponent::Integer=0,
        negative_exponent::Integer=0)::PauliGroupElement

Returns a `PauliGroupElement` given a `gate` and the number of qubits.

A Pauli group element corresponds to ``i^\\delta (-1)^\\epsilon \\sigma_a``, where
``\\delta`` and ``\\epsilon`` are set by specifying `imaginary_exponent` and
`negative_exponent`, respectively. The exponents must be 0 or 1. Their default value is 0.
As for ``\\sigma_a``, it is a tensor product of Pauli operators. In this variant of the
`get_pauli` function, a single Pauli operator is set by providing a `gate`. The number of
qubits is specified by `num_qubits`.

# Examples
```jldoctest
julia> gate = sigma_x(2);

julia> num_qubits = 3;

julia> get_pauli(gate, num_qubits)
Pauli Group Element:
1.0*X(2)



```
"""
function get_pauli(gate::AbstractGateSymbol, target::Int, num_qubits::Integer; imaginary_exponent::Integer=0,
    negative_exponent::Integer=0)::PauliGroupElement

<<<<<<< HEAD
    if target > num_qubits
=======
    if !(gate isa Union{Identity,SigmaX,SigmaY,SigmaZ})
        throw(NotImplementedError(:get_pauli, gate))
    end

    target_qubit = get_connected_qubits(gate)[1]
    if target_qubit > num_qubits
>>>>>>> fed5f39b
        throw(ErrorException("the target qubit is not in the circuit"))
    end

    assert_exponents_are_in_the_field(imaginary_exponent, negative_exponent)
    return unsafe_get_pauli(gate, target, num_qubits, GF(2)(imaginary_exponent),
        GF(2)(negative_exponent))
end

function get_pauli(gate::Gate, num_qubits::Integer; imaginary_exponent::Integer=0,
    negative_exponent::Integer=0)::PauliGroupElement
    connected_qubits = get_connected_qubits(gate)
    @assert length(connected_qubits) == 1
    return get_pauli(get_gate_symbol(gate), connected_qubits[1], num_qubits; imaginary_exponent=imaginary_exponent, negative_exponent=negative_exponent)
end

function unsafe_get_pauli(::Identity, ::Int, num_qubits::Integer,
    imaginary_exponent::GFInt, negative_exponent::GFInt)::PauliGroupElement
    
    u = zero_matrix(GF(2), 2*num_qubits, 1)
    return PauliGroupElement(u, imaginary_exponent, negative_exponent)
end

function unsafe_get_pauli(::SigmaX, target::Int, num_qubits::Integer,
    imaginary_exponent::GFInt, negative_exponent::GFInt)::PauliGroupElement
    
    u = zero_matrix(GF(2), 2*num_qubits, 1)
    u[num_qubits+target, 1] = 1
    return PauliGroupElement(u, imaginary_exponent, negative_exponent)
end

function unsafe_get_pauli(::SigmaY, target::Int, num_qubits::Integer,
        imaginary_exponent::GFInt, negative_exponent::GFInt)::PauliGroupElement
    u = zero_matrix(GF(2), 2*num_qubits, 1)
    u[target, 1] = 1
    u[num_qubits+target, 1] = 1
    negative_exponent += imaginary_exponent+1
    imaginary_exponent += 1
    return PauliGroupElement(u, imaginary_exponent, negative_exponent)
end

function unsafe_get_pauli(::SigmaZ, target::Int, num_qubits::Integer,
    imaginary_exponent::GFInt, negative_exponent::GFInt)::PauliGroupElement
    
    u = zero_matrix(GF(2), 2*num_qubits, 1)
    u[target, 1] = 1
    return PauliGroupElement(u, imaginary_exponent, negative_exponent)
end

"""
    Base.:*(p1::PauliGroupElement, p2::PauliGroupElement)::PauliGroupElement

Returns the product of two `PauliGroupElement` objects.

The `PauliGroupElement` objects must be associated with the same number of qubits.

# Examples
```jldoctest
julia> pauli_z = get_pauli(sigma_z(1), 1)
Pauli Group Element:
1.0*Z(1)



julia> pauli_y = get_pauli(sigma_y(1), 1)
Pauli Group Element:
1.0*Y(1)



julia> pauli_z*pauli_y
Pauli Group Element:
-1.0im*X(1)



```
"""
function Base.:*(p1::PauliGroupElement, p2::PauliGroupElement)::PauliGroupElement

    new_delta = p1.delta+p2.delta
    if nrows(p1.u) != nrows(p2.u)
        throw(ErrorException("the Pauli group elements must be associated with the "
        *"same number of qubits"))
    end
    new_u = p1.u+p2.u
    twice_num_qubits = nrows(new_u)
    num_qubits = Int(twice_num_qubits/2)
    capital_u = zero_matrix(GF(2), twice_num_qubits, twice_num_qubits)
    capital_u[1:num_qubits, num_qubits+1:twice_num_qubits] =
        identity_matrix(GF(2), num_qubits)
    new_epsilon = p1.epsilon+p2.epsilon+p1.delta*p2.delta+transpose(p2.u)*capital_u*p1.u
    return PauliGroupElement(new_u, new_delta, new_epsilon[1,1])
end

function Base.:(==)(lhs::PauliGroupElement, rhs::PauliGroupElement)::Bool
    if lhs.delta != rhs.delta
        return false
    elseif lhs.epsilon != rhs.epsilon
        return false
    elseif lhs.u != rhs.u
        return false
    else
        return true
    end
end

struct PauliCircuit
    circuit::QuantumCircuit
    imaginary_exponent::Int
    negative_exponent::Int
end

function convert_to_pauli_circuit(pauli::PauliGroupElement)::PauliCircuit
    u = pauli.u
    num_qubits = Int(nrows(u)/2)
    circuit = QuantumCircuit(qubit_count=num_qubits)
    imaginary_exponent = pauli.delta
    negative_exponent = pauli.epsilon

    for i_qubit = 1:num_qubits
        u1 = u[i_qubit, 1]
        u2 = u[i_qubit+num_qubits, 1]
        if u1 == GF(2)(0)
            if u2 == GF(2)(1)
                push!(circuit, sigma_x(i_qubit))
            end
        else
            if u2 == GF(2)(0)
                push!(circuit, sigma_z(i_qubit))
            else
                push!(circuit, sigma_y(i_qubit))
                negative_exponent += imaginary_exponent
                imaginary_exponent += 1
            end
        end
    end
    return PauliCircuit(circuit, lift(imaginary_exponent), lift(negative_exponent))
end


"""
    get_quantum_circuit(pauli::PauliGroupElement)::QuantumCircuit

Returns the Pauli gates of a `PauliGroupElement` as a `QuantumCircuit`.

# Examples
```jldoctest
julia> circuit = QuantumCircuit(qubit_count=2);

julia> push!(circuit, sigma_x(1), sigma_y(2))
Quantum Circuit Object:
   qubit_count: 2 
q[1]:──X───────
               
q[2]:───────Y──
               



julia> pauli = get_pauli(circuit, imaginary_exponent=1, negative_exponent=1)
Pauli Group Element:
-1.0im*X(1)*Y(2)



julia> get_quantum_circuit(pauli)
Quantum Circuit Object:
   qubit_count: 2 
q[1]:──X───────
               
q[2]:───────Y──
               



```
"""
function get_quantum_circuit(pauli::PauliGroupElement)::QuantumCircuit
    displayable_pauli = convert_to_pauli_circuit(pauli)
    return displayable_pauli.circuit
end

"""
    get_negative_exponent(pauli::PauliGroupElement)::Int

Returns the negative exponent of a `PauliGroupElement`.

# Examples
```jldoctest
julia> gate = sigma_x(2);

julia> num_qubits = 3;

julia> pauli = get_pauli(gate, num_qubits, negative_exponent=1)
Pauli Group Element:
-1.0*X(2)



julia> get_negative_exponent(pauli)
1

```
"""
function get_negative_exponent(pauli::PauliGroupElement)::Int
    displayable_pauli = convert_to_pauli_circuit(pauli)
    return displayable_pauli.negative_exponent
end

"""
    get_imaginary_exponent(pauli::PauliGroupElement)::Int

Returns the imaginary exponent of a `PauliGroupElement`.

# Examples
```jldoctest
julia> gate = sigma_x(2);

julia> num_qubits = 3;

julia> pauli = get_pauli(gate, num_qubits, imaginary_exponent=1)
Pauli Group Element:
1.0im*X(2)



julia> get_imaginary_exponent(pauli)
1

```
"""
function get_imaginary_exponent(pauli::PauliGroupElement)::Int
    displayable_pauli = convert_to_pauli_circuit(pauli)
    return displayable_pauli.imaginary_exponent
end

function Base.show(io::IO, pauli::PauliGroupElement)
    println(io, "Pauli Group Element:")
    displayable_pauli = convert_to_pauli_circuit(pauli)
    if displayable_pauli.negative_exponent == 1
        print(io, "-")
    end
    print(io, "1.0")
    if displayable_pauli.imaginary_exponent == 1
        print(io, "im")
    end
    for gate in get_circuit_gates(displayable_pauli.circuit)
        connected_qubits = get_connected_qubits(gate)
        @assert length(connected_qubits) == 1
        print_pauli_gate(io, get_gate_symbol(gate), connected_qubits[1])
    end
    println(io)
    println(io)
end

function print_pauli_gate(io::IO, ::SigmaX, target::Int)
    print(io, "*X($(target))")
end

function print_pauli_gate(io::IO, ::SigmaY, target::Int)
    print(io, "*Y($(target))")
end

function print_pauli_gate(io::IO, ::SigmaZ, target::Int)
    print(io, "*Z($(target))")
end<|MERGE_RESOLUTION|>--- conflicted
+++ resolved
@@ -84,18 +84,11 @@
         GF(2)(negative_exponent))
     
     for gate in get_circuit_gates(circuit)
-<<<<<<< HEAD
-         connected_qubits = get_connected_qubits(gate)
-        @assert length(connected_qubits) == 1
-        new_pauli = unsafe_get_pauli(get_gate_symbol(gate), connected_qubits[1], num_qubits, GF(2)(0), GF(2)(0))
-=======
-
-        if !(gate isa Union{Identity,SigmaX,SigmaY,SigmaZ})
-            throw(NotImplementedError(:get_pauli, gate))
+        if !(get_gate_symbol(gate) isa Union{Identity,SigmaX,SigmaY,SigmaZ})
+            throw(NotImplementedError(:get_pauli, get_gate_symbol(gate)))
         end
         
-        new_pauli = unsafe_get_pauli(gate, num_qubits, GF(2)(0), GF(2)(0))
->>>>>>> fed5f39b
+        new_pauli = unsafe_get_pauli(get_gate_symbol(gate), num_qubits, GF(2)(0), GF(2)(0))
         pauli = new_pauli*pauli
     end
     return pauli
@@ -142,17 +135,8 @@
 function get_pauli(gate::AbstractGateSymbol, target::Int, num_qubits::Integer; imaginary_exponent::Integer=0,
     negative_exponent::Integer=0)::PauliGroupElement
 
-<<<<<<< HEAD
-    if target > num_qubits
-=======
     if !(gate isa Union{Identity,SigmaX,SigmaY,SigmaZ})
         throw(NotImplementedError(:get_pauli, gate))
-    end
-
-    target_qubit = get_connected_qubits(gate)[1]
-    if target_qubit > num_qubits
->>>>>>> fed5f39b
-        throw(ErrorException("the target qubit is not in the circuit"))
     end
 
     assert_exponents_are_in_the_field(imaginary_exponent, negative_exponent)

--- conflicted
+++ resolved
@@ -28,13 +28,9 @@
 
 ## Quantum Gates
 ```@docs
-<<<<<<< HEAD
 AbstractGateSymbol
+ControlledGate
 Gate
-=======
-AbstractGate
-ControlledGate
->>>>>>> fed5f39b
 eye
 identity_gate
 sigma_p

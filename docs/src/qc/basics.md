--- conflicted
+++ resolved
@@ -53,15 +53,9 @@
           
 q[2]:-----
 ```          
-<<<<<<< HEAD
-
 The first command added a Hadamard gate to the quantum circuit object `c`. The gate will operate on qubit 1.
 
-```jldoctest
-=======
-Here use use the push_gate commands adds a Hadamrd gate, which will operate on qubit 1, to the quantum circuit object `c`.
 ```jldoctest basics_quantum_circuit
->>>>>>> 3f2ccfe1
 julia> push_gate!(c, [control_x(1, 2)])
 Quantum Circuit Object:
    id: 0b7e9004-7b2f-11ec-0f56-c91274d7066f 
